--- conflicted
+++ resolved
@@ -44,15 +44,6 @@
   mem_state_signal.Signal();
 }
 
-<<<<<<< HEAD
-static void oom_lowmem(size_t shortfall_bytes) {
-    printf("OOM: oom_lowmem(shortfall_bytes=%zu) called\n", shortfall_bytes);
-
-//    status = low_mem_event->user_signal_self(0, ZX_EVENT_SIGNALED);
-//    if (status != ZX_OK) {
-//        printf("OOM: signal low mem failed: %d\n", status);
-//    }
-=======
 // Helper called by the oom thread when low memory mode is entered.
 static void on_lowmem() {
 #if defined(ENABLE_KERNEL_DEBUGGING_FEATURES)
@@ -62,23 +53,12 @@
   if (!root_job->KillJobWithKillOnOOM()) {
     printf("OOM: no alive job has a kill bit\n");
   }
->>>>>>> 36bb9a18
 
   // Since killing is asynchronous, sleep for a short period for the system to quiesce. This
   // prevents us from rapidly killing more jobs than necessary. And if we don't find a
   // killable job, don't just spin since the next iteration probably won't find a one either.
   thread_sleep_relative(ZX_MSEC(500));
 #else
-<<<<<<< HEAD
-    const int kSleepSeconds = 8;
-    printf("OOM: pausing for %ds after low mem signal\n", kSleepSeconds);
-    zx_status_t status = thread_sleep_relative(ZX_SEC(kSleepSeconds));
-    if (status != ZX_OK) {
-        printf("OOM: sleep failed: %d\n", status);
-    }
-    printf("OOM: rebooting\n");
-    platform_graceful_halt_helper(HALT_ACTION_REBOOT);
-=======
   const int kSleepSeconds = 8;
   printf("OOM: pausing for %ds after low mem signal\n", kSleepSeconds);
   zx_status_t status = thread_sleep_relative(ZX_SEC(kSleepSeconds));
@@ -90,7 +70,6 @@
   size_t len = crashlog_to_string(buf, sizeof(buf), CrashlogType::OOM);
   platform_stow_crashlog(buf, len);
   platform_graceful_halt_helper(HALT_ACTION_REBOOT);
->>>>>>> 36bb9a18
 #endif
 }
 
@@ -112,10 +91,12 @@
 
     if (idx == 0) {
       // Tell the user we're in low memory mode and then run our oom handler
+#if !defined(ENABLE_KERNEL_DEBUGGING_FEATURES)
       zx_status_t status = low_mem_event->user_signal_self(0, ZX_EVENT_SIGNALED);
       if (status != ZX_OK) {
         printf("OOM: signal low mem failed: %d\n", status);
       }
+#endif
       on_lowmem();
     }
   }
